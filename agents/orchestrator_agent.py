--- conflicted
+++ resolved
@@ -285,26 +285,6 @@
 **Decision Flow - CORRECTED:**
 1. For policy/regulation questions → Use smart_rag_search (if available)
 2. For grant eligibility → Use call_grant_agent (if available)
-<<<<<<< HEAD
-3. For property search → Use enhanced_property_search or call_property_agent 
-4. For filtering/ranking → Use call_filter_agent (if available)
-5. For financial calculations → Use comprehensive_affordability_analysis or call_writer_agent
-{'6. For comprehensive property analysis → Use call_decision_agent' if DECISION_AGENT_AVAILABLE else ''}
-
-**Property Search Guidelines:**
-- Always use enhanced_property_search for initial property searches (if available)
-- List each property in clear bullet points (do NOT use JSON).  - Each property should include:
-    • Name: property name
-    • Description: property description
-    • URL: direct link to the listing
-    • Price: price in SGD
-    • Rooms: number of rooms
-    • Location: neighborhood
-    • Reason: why this property is recommended
-- Separate each property with a blank line.
-- Ensure URLs are validated when possible
-- After output, provide brief human-readable summary
-=======
 3. For property listing requests (JSON format needed) → Use call_property_agent ONLY
 4. For general property information → Use enhanced_property_search
 5. For filtering/ranking existing results → Use call_filter_agent (if available)
@@ -335,7 +315,6 @@
 - "property listings in [area]" → call_property_agent
 - "what is the market like" → enhanced_property_search or smart_rag_search
 - "housing policies" → smart_rag_search
->>>>>>> 93e545bc
 
 **Error Handling & Fallbacks:**
 - If call_property_agent fails, then try enhanced_property_search
